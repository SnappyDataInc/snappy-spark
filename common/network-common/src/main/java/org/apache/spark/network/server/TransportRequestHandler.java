/*
 * Licensed to the Apache Software Foundation (ASF) under one or more
 * contributor license agreements.  See the NOTICE file distributed with
 * this work for additional information regarding copyright ownership.
 * The ASF licenses this file to You under the Apache License, Version 2.0
 * (the "License"); you may not use this file except in compliance with
 * the License.  You may obtain a copy of the License at
 *
 *    http://www.apache.org/licenses/LICENSE-2.0
 *
 * Unless required by applicable law or agreed to in writing, software
 * distributed under the License is distributed on an "AS IS" BASIS,
 * WITHOUT WARRANTIES OR CONDITIONS OF ANY KIND, either express or implied.
 * See the License for the specific language governing permissions and
 * limitations under the License.
 */

package org.apache.spark.network.server;

import java.net.SocketAddress;
import java.nio.ByteBuffer;

import com.google.common.base.Throwables;
import io.netty.channel.Channel;
import io.netty.channel.ChannelFuture;
import io.netty.channel.ChannelFutureListener;
import org.slf4j.Logger;
import org.slf4j.LoggerFactory;

import org.apache.spark.network.buffer.ManagedBuffer;
import org.apache.spark.network.buffer.NioManagedBuffer;
import org.apache.spark.network.client.RpcResponseCallback;
import org.apache.spark.network.client.TransportClient;
import org.apache.spark.network.protocol.ChunkFetchRequest;
import org.apache.spark.network.protocol.ChunkFetchFailure;
import org.apache.spark.network.protocol.ChunkFetchSuccess;
import org.apache.spark.network.protocol.Encodable;
import org.apache.spark.network.protocol.OneWayMessage;
import org.apache.spark.network.protocol.RequestMessage;
import org.apache.spark.network.protocol.RpcFailure;
import org.apache.spark.network.protocol.RpcRequest;
import org.apache.spark.network.protocol.RpcResponse;
import org.apache.spark.network.protocol.StreamFailure;
import org.apache.spark.network.protocol.StreamRequest;
import org.apache.spark.network.protocol.StreamResponse;
import static org.apache.spark.network.util.NettyUtils.getRemoteAddress;

/**
 * A handler that processes requests from clients and writes chunk data back. Each handler is
 * attached to a single Netty channel, and keeps track of which streams have been fetched via this
 * channel, in order to clean them up if the channel is terminated (see #channelUnregistered).
 *
 * The messages should have been processed by the pipeline setup by {@link TransportServer}.
 */
public class TransportRequestHandler extends MessageHandler<RequestMessage> {
  private final Logger logger = LoggerFactory.getLogger(TransportRequestHandler.class);

  /** The Netty channel that this handler is associated with. */
  private final Channel channel;

  /** Client on the same channel allowing us to talk back to the requester. */
  private final TransportClient reverseClient;

  /** Handles all RPC messages. */
  private final RpcHandler rpcHandler;

  /** Returns each chunk part of a stream. */
  private final StreamManager streamManager;

  public TransportRequestHandler(
      Channel channel,
      TransportClient reverseClient,
      RpcHandler rpcHandler) {
    this.channel = channel;
    this.reverseClient = reverseClient;
    this.rpcHandler = rpcHandler;
    this.streamManager = rpcHandler.getStreamManager();
  }

  @Override
  public void exceptionCaught(Throwable cause) {
    rpcHandler.exceptionCaught(cause, reverseClient);
  }

  @Override
  public void channelActive() {
    rpcHandler.channelActive(reverseClient);
  }

  @Override
  public void channelInactive() {
    if (streamManager != null) {
      try {
        streamManager.connectionTerminated(channel);
      } catch (RuntimeException e) {
        logger.error("StreamManager connectionTerminated() callback failed.", e);
      }
    }
    rpcHandler.channelInactive(reverseClient);
  }

  @Override
  public void handle(RequestMessage request) {
    if (request instanceof ChunkFetchRequest) {
      processFetchRequest((ChunkFetchRequest) request);
    } else if (request instanceof RpcRequest) {
      processRpcRequest((RpcRequest) request);
    } else if (request instanceof OneWayMessage) {
      processOneWayMessage((OneWayMessage) request);
    } else if (request instanceof StreamRequest) {
      processStreamRequest((StreamRequest) request);
    } else {
      throw new IllegalArgumentException("Unknown request type: " + request);
    }
  }

  private void processFetchRequest(final ChunkFetchRequest req) {
<<<<<<< HEAD
    final String client = NettyUtils.getRemoteAddress(channel);

    if (logger.isTraceEnabled()) {
      logger.trace("Received req from {} to fetch block {}", client, req.streamChunkId);
=======
    if (logger.isTraceEnabled()) {
      logger.trace("Received req from {} to fetch block {}", getRemoteAddress(channel),
        req.streamChunkId);
>>>>>>> 2bfc0d31
    }

    ManagedBuffer buf;
    try {
      streamManager.checkAuthorization(reverseClient, req.streamChunkId.streamId);
      streamManager.registerChannel(channel, req.streamChunkId.streamId);
      buf = streamManager.getChunk(req.streamChunkId.streamId, req.streamChunkId.chunkIndex);
    } catch (Exception e) {
      logger.error(String.format("Error opening block %s for request from %s", req.streamChunkId,
        getRemoteAddress(channel)), e);
      respond(new ChunkFetchFailure(req.streamChunkId, Throwables.getStackTraceAsString(e)));
      return;
    }

    respond(new ChunkFetchSuccess(req.streamChunkId, buf));
  }

  private void processStreamRequest(final StreamRequest req) {
    ManagedBuffer buf;
    try {
      buf = streamManager.openStream(req.streamId);
    } catch (Exception e) {
      logger.error(String.format(
        "Error opening stream %s for request from %s", req.streamId, getRemoteAddress(channel)), e);
      respond(new StreamFailure(req.streamId, Throwables.getStackTraceAsString(e)));
      return;
    }

    if (buf != null) {
      respond(new StreamResponse(req.streamId, buf.size(), buf));
    } else {
      respond(new StreamFailure(req.streamId, String.format(
        "Stream '%s' was not found.", req.streamId)));
    }
  }

  private void processRpcRequest(final RpcRequest req) {
    try {
      rpcHandler.receive(reverseClient, req.body().nioByteBuffer(), new RpcResponseCallback() {
        @Override
        public void onSuccess(ByteBuffer response) {
          respond(new RpcResponse(req.requestId, new NioManagedBuffer(response)));
        }

        @Override
        public void onFailure(Throwable e) {
          respond(new RpcFailure(req.requestId, Throwables.getStackTraceAsString(e)));
        }
      });
    } catch (Exception e) {
      logger.error("Error while invoking RpcHandler#receive() on RPC id " + req.requestId, e);
      respond(new RpcFailure(req.requestId, Throwables.getStackTraceAsString(e)));
    } finally {
      req.body().release();
    }
  }

  private void processOneWayMessage(OneWayMessage req) {
    try {
      rpcHandler.receive(reverseClient, req.body().nioByteBuffer());
    } catch (Exception e) {
      logger.error("Error while invoking RpcHandler#receive() for one-way message.", e);
    } finally {
      req.body().release();
    }
  }

  /**
   * Responds to a single message with some Encodable object. If a failure occurs while sending,
   * it will be logged and the channel closed.
   */
  private void respond(final Encodable result) {
    final SocketAddress remoteAddress = channel.remoteAddress();
    channel.writeAndFlush(result).addListener(
      new ChannelFutureListener() {
        @Override
        public void operationComplete(ChannelFuture future) throws Exception {
          if (future.isSuccess()) {
<<<<<<< HEAD
            if (logger.isTraceEnabled()) {
              logger.trace(String.format("Sent result %s to client %s", result, remoteAddress));
            }
=======
            logger.trace("Sent result {} to client {}", result, remoteAddress);
>>>>>>> 2bfc0d31
          } else {
            logger.error(String.format("Error sending result %s to %s; closing connection",
              result, remoteAddress), future.cause());
            channel.close();
          }
        }
      }
    );
  }
}<|MERGE_RESOLUTION|>--- conflicted
+++ resolved
@@ -115,16 +115,9 @@
   }
 
   private void processFetchRequest(final ChunkFetchRequest req) {
-<<<<<<< HEAD
-    final String client = NettyUtils.getRemoteAddress(channel);
-
-    if (logger.isTraceEnabled()) {
-      logger.trace("Received req from {} to fetch block {}", client, req.streamChunkId);
-=======
     if (logger.isTraceEnabled()) {
       logger.trace("Received req from {} to fetch block {}", getRemoteAddress(channel),
         req.streamChunkId);
->>>>>>> 2bfc0d31
     }
 
     ManagedBuffer buf;
@@ -203,13 +196,9 @@
         @Override
         public void operationComplete(ChannelFuture future) throws Exception {
           if (future.isSuccess()) {
-<<<<<<< HEAD
             if (logger.isTraceEnabled()) {
-              logger.trace(String.format("Sent result %s to client %s", result, remoteAddress));
+              logger.trace("Sent result {} to client {}", result, remoteAddress);
             }
-=======
-            logger.trace("Sent result {} to client {}", result, remoteAddress);
->>>>>>> 2bfc0d31
           } else {
             logger.error(String.format("Error sending result %s to %s; closing connection",
               result, remoteAddress), future.cause());
