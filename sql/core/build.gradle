/*
 * Copyright (c) 2017 SnappyData, Inc. All rights reserved.
 *
 * Licensed under the Apache License, Version 2.0 (the "License"); you
 * may not use this file except in compliance with the License. You
 * may obtain a copy of the License at
 *
 * http://www.apache.org/licenses/LICENSE-2.0
 *
 * Unless required by applicable law or agreed to in writing, software
 * distributed under the License is distributed on an "AS IS" BASIS,
 * WITHOUT WARRANTIES OR CONDITIONS OF ANY KIND, either express or
 * implied. See the License for the specific language governing
 * permissions and limitations under the License. See accompanying
 * LICENSE file.
 */

description = 'Spark Project SQL'

dependencies {
  compile project(subprojectBase + 'snappy-spark-core_' + scalaBinaryVersion)
  compile project(subprojectBase + 'snappy-spark-catalyst_' + scalaBinaryVersion)
  compile project(subprojectBase + 'snappy-spark-sketch_' + scalaBinaryVersion)
  compile project(subprojectBase + 'snappy-spark-tags_' + scalaBinaryVersion)

  compile group: 'com.univocity', name: 'univocity-parsers', version: '2.2.3'
  compile group: 'org.apache.parquet', name: 'parquet-column', version: parquetVersion
  compile group: 'org.apache.parquet', name: 'parquet-hadoop', version: parquetVersion
  compile group: 'org.eclipse.jetty', name: 'jetty-servlet', version: jettyVersion
  compile group: 'com.fasterxml.jackson.core', name: 'jackson-databind', version: jacksonVersion
  compile group: 'org.apache.xbean', name: 'xbean-asm5-shaded', version: xbeanAsm5Version

  testCompile project(path: subprojectBase + 'snappy-spark-tags_' + scalaBinaryVersion, configuration: 'testOutput')
  testCompile project(path: subprojectBase + 'snappy-spark-core_' + scalaBinaryVersion, configuration: 'testOutput')
  testCompile project(path: subprojectBase + 'snappy-spark-catalyst_' + scalaBinaryVersion, configuration: 'testOutput')
  testCompile group: 'com.h2database', name: 'h2', version: '1.4.183'
  testCompile group: 'mysql', name: 'mysql-connector-java', version: '5.1.38'
  testCompile group: 'org.postgresql', name: 'postgresql', version: '9.4.1207.jre7'
<<<<<<< HEAD
  testCompile(group: 'org.apache.parquet', name: 'parquet-avro', version: parquetVersion) {
    exclude(group: 'it.unimi.dsi', module: 'fastutil')
  }
=======
  testCompile group: 'org.apache.parquet', name: 'parquet-avro', version: parquetVersion
  // different avro version from parent (1.7.7) since parquet-avro depends on 1.8.x
  // which is used by ParquetAvroCompatibilitySuite that uses AvroParquetWriter
  testCompile group: 'org.apache.avro', name: 'avro', version: '1.8.1'
>>>>>>> 54f50d80
}

// fix scala+java test ordering
sourceSets.test.scala.srcDirs 'src/test/java', 'src/test/gen-java'
sourceSets.test.java.srcDirs = []<|MERGE_RESOLUTION|>--- conflicted
+++ resolved
@@ -36,16 +36,12 @@
   testCompile group: 'com.h2database', name: 'h2', version: '1.4.183'
   testCompile group: 'mysql', name: 'mysql-connector-java', version: '5.1.38'
   testCompile group: 'org.postgresql', name: 'postgresql', version: '9.4.1207.jre7'
-<<<<<<< HEAD
   testCompile(group: 'org.apache.parquet', name: 'parquet-avro', version: parquetVersion) {
     exclude(group: 'it.unimi.dsi', module: 'fastutil')
   }
-=======
-  testCompile group: 'org.apache.parquet', name: 'parquet-avro', version: parquetVersion
   // different avro version from parent (1.7.7) since parquet-avro depends on 1.8.x
   // which is used by ParquetAvroCompatibilitySuite that uses AvroParquetWriter
   testCompile group: 'org.apache.avro', name: 'avro', version: '1.8.1'
->>>>>>> 54f50d80
 }
 
 // fix scala+java test ordering
