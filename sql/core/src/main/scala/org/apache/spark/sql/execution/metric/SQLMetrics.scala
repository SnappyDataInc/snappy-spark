/*
* Licensed to the Apache Software Foundation (ASF) under one or more
* contributor license agreements.  See the NOTICE file distributed with
* this work for additional information regarding copyright ownership.
* The ASF licenses this file to You under the Apache License, Version 2.0
* (the "License"); you may not use this file except in compliance with
* the License.  You may obtain a copy of the License at
*
*    http://www.apache.org/licenses/LICENSE-2.0
*
* Unless required by applicable law or agreed to in writing, software
* distributed under the License is distributed on an "AS IS" BASIS,
* WITHOUT WARRANTIES OR CONDITIONS OF ANY KIND, either express or implied.
* See the License for the specific language governing permissions and
* limitations under the License.
*/

package org.apache.spark.sql.execution.metric

import java.text.NumberFormat
import java.util.Locale

import com.esotericsoftware.kryo.{Kryo, KryoSerializable}
import com.esotericsoftware.kryo.io.{Input, Output}

import org.apache.spark.SparkContext
import org.apache.spark.scheduler.AccumulableInfo
<<<<<<< HEAD
import org.apache.spark.util.{AccumulatorContext, AccumulatorV2, AccumulatorV2Kryo, Utils}


final class SQLMetric(var metricType: String, initValue: Long = 0L)
    extends AccumulatorV2Kryo[Long, Long] with KryoSerializable {
=======
import org.apache.spark.sql.execution.ui.SparkListenerDriverAccumUpdates
import org.apache.spark.util.{AccumulatorContext, AccumulatorV2, Utils}


/**
 * A metric used in a SQL query plan. This is implemented as an [[AccumulatorV2]]. Updates on
 * the executor side are automatically propagated and shown in the SQL UI through metrics. Updates
 * on the driver side must be explicitly posted using [[SQLMetrics.postDriverMetricUpdates()]].
 */
class SQLMetric(val metricType: String, initValue: Long = 0L) extends AccumulatorV2[Long, Long] {
>>>>>>> 267aca5b
  // This is a workaround for SPARK-11013.
  // We may use -1 as initial value of the accumulator, if the accumulator is valid, we will
  // update it at the end of task and the value will be at least 0. Then we can filter out the -1
  // values before calculate max, min, etc.
  private var _value = initValue
  private var _zeroValue = initValue

  override def copy(): SQLMetric = {
    val newAcc = new SQLMetric(metricType, _value)
    newAcc._zeroValue = initValue
    newAcc
  }

  override def reset(): Unit = _value = _zeroValue

  override def merge(other: AccumulatorV2[Long, Long]): Unit = other match {
    case o: SQLMetric => _value += o.value
    case _ => throw new UnsupportedOperationException(
      s"Cannot merge ${this.getClass.getName} with ${other.getClass.getName}")
  }

  override def isZero(): Boolean = _value == _zeroValue

  override def add(v: Long): Unit = _value += v

  // avoid the runtime generic Object conversion of add(), value()
  final def addLong(v: Long): Unit = _value += v

  final def longValue: Long = _value

  def +=(v: Long): Unit = _value += v

  override def value: Long = _value

  // Provide special identifier as metadata so we can tell that this is a `SQLMetric` later
  override def toInfo(update: Option[Any], value: Option[Any]): AccumulableInfo = {
    new AccumulableInfo(
      id, name, update, value, true, true, Some(AccumulatorContext.SQL_ACCUM_IDENTIFIER))
  }

  override def writeKryo(kryo: Kryo, output: Output): Unit = {
    output.writeString(metricType)
    output.writeLong(_value)
    output.writeLong(_zeroValue)
  }

  override def readKryo(kryo: Kryo, input: Input): Unit = {
    metricType = input.readString()
    _value = input.readLong()
    _zeroValue = input.readLong()
  }
}


object SQLMetrics {
  private val SUM_METRIC = "sum"
  private val SIZE_METRIC = "size"
  private val TIMING_METRIC = "timing"

  def createMetric(sc: SparkContext, name: String): SQLMetric = {
    val acc = new SQLMetric(SUM_METRIC)
    acc.register(sc, name = Some(name), countFailedValues = false)
    acc
  }

  /**
   * Create a metric to report the size information (including total, min, med, max) like data size,
   * spill size, etc.
   */
  def createSizeMetric(sc: SparkContext, name: String): SQLMetric = {
    // The final result of this metric in physical operator UI may looks like:
    // data size total (min, med, max):
    // 100GB (100MB, 1GB, 10GB)
    val acc = new SQLMetric(SIZE_METRIC, -1)
    acc.register(sc, name = Some(s"$name total (min, med, max)"), countFailedValues = false)
    acc
  }

  def createTimingMetric(sc: SparkContext, name: String): SQLMetric = {
    // The final result of this metric in physical operator UI may looks like:
    // duration(min, med, max):
    // 5s (800ms, 1s, 2s)
    val acc = new SQLMetric(TIMING_METRIC, -1)
    acc.register(sc, name = Some(s"$name total (min, med, max)"), countFailedValues = false)
    acc
  }

  /**
   * A function that defines how we aggregate the final accumulator results among all tasks,
   * and represent it in string for a SQL physical operator.
   */
  def stringValue(metricsType: String, values: Seq[Long]): String = {
    if (metricsType == SUM_METRIC) {
      val numberFormat = NumberFormat.getIntegerInstance(Locale.US)
      numberFormat.format(values.sum)
    } else {
      val strFormat: Long => String = if (metricsType == SIZE_METRIC) {
        Utils.bytesToString
      } else if (metricsType == TIMING_METRIC) {
        Utils.msDurationToString
      } else {
        throw new IllegalStateException("unexpected metrics type: " + metricsType)
      }

      val validValues = values.filter(_ >= 0)
      val Seq(sum, min, med, max) = {
        val metric = if (validValues.isEmpty) {
          Seq.fill(4)(0L)
        } else {
          val sorted = validValues.sorted
          Seq(sorted.sum, sorted(0), sorted(validValues.length / 2), sorted(validValues.length - 1))
        }
        metric.map(strFormat)
      }
      s"\n$sum ($min, $med, $max)"
    }
  }

  /**
   * Updates metrics based on the driver side value. This is useful for certain metrics that
   * are only updated on the driver, e.g. subquery execution time, or number of files.
   */
  def postDriverMetricUpdates(
      sc: SparkContext, executionId: String, metrics: Seq[SQLMetric]): Unit = {
    // There are some cases we don't care about the metrics and call `SparkPlan.doExecute`
    // directly without setting an execution id. We should be tolerant to it.
    if (executionId != null) {
      sc.listenerBus.post(
        SparkListenerDriverAccumUpdates(executionId.toLong, metrics.map(m => m.id -> m.value)))
    }
  }
}<|MERGE_RESOLUTION|>--- conflicted
+++ resolved
@@ -25,15 +25,8 @@
 
 import org.apache.spark.SparkContext
 import org.apache.spark.scheduler.AccumulableInfo
-<<<<<<< HEAD
+import org.apache.spark.sql.execution.ui.SparkListenerDriverAccumUpdates
 import org.apache.spark.util.{AccumulatorContext, AccumulatorV2, AccumulatorV2Kryo, Utils}
-
-
-final class SQLMetric(var metricType: String, initValue: Long = 0L)
-    extends AccumulatorV2Kryo[Long, Long] with KryoSerializable {
-=======
-import org.apache.spark.sql.execution.ui.SparkListenerDriverAccumUpdates
-import org.apache.spark.util.{AccumulatorContext, AccumulatorV2, Utils}
 
 
 /**
@@ -41,8 +34,8 @@
  * the executor side are automatically propagated and shown in the SQL UI through metrics. Updates
  * on the driver side must be explicitly posted using [[SQLMetrics.postDriverMetricUpdates()]].
  */
-class SQLMetric(val metricType: String, initValue: Long = 0L) extends AccumulatorV2[Long, Long] {
->>>>>>> 267aca5b
+final class SQLMetric(var metricType: String, initValue: Long = 0L)
+    extends AccumulatorV2Kryo[Long, Long] with KryoSerializable {
   // This is a workaround for SPARK-11013.
   // We may use -1 as initial value of the accumulator, if the accumulator is valid, we will
   // update it at the end of task and the value will be at least 0. Then we can filter out the -1
