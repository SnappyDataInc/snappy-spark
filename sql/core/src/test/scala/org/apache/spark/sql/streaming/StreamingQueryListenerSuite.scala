/*
 * Licensed to the Apache Software Foundation (ASF) under one or more
 * contributor license agreements.  See the NOTICE file distributed with
 * this work for additional information regarding copyright ownership.
 * The ASF licenses this file to You under the Apache License, Version 2.0
 * (the "License"); you may not use this file except in compliance with
 * the License.  You may obtain a copy of the License at
 *
 *    http://www.apache.org/licenses/LICENSE-2.0
 *
 * Unless required by applicable law or agreed to in writing, software
 * distributed under the License is distributed on an "AS IS" BASIS,
 * WITHOUT WARRANTIES OR CONDITIONS OF ANY KIND, either express or implied.
 * See the License for the specific language governing permissions and
 * limitations under the License.
 */

package org.apache.spark.sql.streaming

import scala.collection.mutable

import org.scalactic.TolerantNumerics
import org.scalatest.BeforeAndAfter
import org.scalatest.PrivateMethodTester._

import org.apache.spark.SparkException
import org.apache.spark.scheduler._
import org.apache.spark.sql.DataFrame
import org.apache.spark.sql.execution.streaming._
import org.apache.spark.sql.functions._
import org.apache.spark.util.{JsonProtocol, ManualClock}


class StreamingQueryListenerSuite extends StreamTest with BeforeAndAfter {

  import testImplicits._
  import StreamingQueryListenerSuite._

  // To make === between double tolerate inexact values
  implicit val doubleEquality = TolerantNumerics.tolerantDoubleEquality(0.01)

  after {
    spark.streams.active.foreach(_.stop())
    assert(spark.streams.active.isEmpty)
    assert(addedListeners.isEmpty)
    // Make sure we don't leak any events to the next test
  }

<<<<<<< HEAD
  test("single listener") {
    val listener = new QueryStatusCollector
    val input = MemoryStream[Int]
    withListenerAdded(listener) {
      testStream(input.toDS)(
        StartStream(),
        AssertOnQuery("Incorrect query status in onQueryStarted") { query =>
          val status = listener.startStatus
          assert(status != null)
          assert(status.name === query.name)
          assert(status.id === query.id)
          assert(status.sourceStatuses.size === 1)
          assert(status.sourceStatuses(0).description.contains("Memory"))

          // The source and sink offsets must be None as this must be called before the
          // batches have started
          assert(status.sourceStatuses(0).offsetDesc === None)
          assert(status.sinkStatus.offsetDesc === CompositeOffset(None :: Nil).toString)

          // No progress events or termination events
          assert(listener.progressStatuses.isEmpty)
          assert(listener.terminationStatus === null)
          true
        },
        AddDataMemory(input, Seq(1, 2, 3)),
        CheckAnswer(1, 2, 3),
        AssertOnQuery("Incorrect query status in onQueryProgress") { query =>
          eventually(Timeout(streamingTimeout)) {

            // There should be only on progress event as batch has been processed
            assert(listener.progressStatuses.size === 1)
            val status = listener.progressStatuses.peek()
            assert(status != null)
            assert(status.name === query.name)
            assert(status.id === query.id)
            assert(status.sourceStatuses(0).offsetDesc === Some(LongOffset(0).toString))
            assert(status.sinkStatus.offsetDesc === CompositeOffset.fill(LongOffset(0)).toString)

            // No termination events
            assert(listener.terminationStatus === null)
          }
          true
        },
        StopStream,
        AssertOnQuery("Incorrect query status in onQueryTerminated") { query =>
          eventually(Timeout(streamingTimeout)) {
            val status = listener.terminationStatus
            assert(status != null)
            assert(status.name === query.name)
            assert(status.id === query.id)
            assert(status.sourceStatuses(0).offsetDesc === Some(LongOffset(0).toString))
            assert(status.sinkStatus.offsetDesc === CompositeOffset.fill(LongOffset(0)).toString)
            assert(listener.terminationException === None)
          }
          listener.checkAsyncErrors()
          true
=======
  test("single listener, check trigger statuses") {
    import StreamingQueryListenerSuite._
    clock = new StreamManualClock

    /** Custom MemoryStream that waits for manual clock to reach a time */
    val inputData = new MemoryStream[Int](0, sqlContext) {
      // Wait for manual clock to be 100 first time there is data
      override def getOffset: Option[Offset] = {
        val offset = super.getOffset
        if (offset.nonEmpty) {
          clock.waitTillTime(100)
>>>>>>> 584354ea
        }
        offset
      }

      // Wait for manual clock to be 300 first time there is data
      override def getBatch(start: Option[Offset], end: Offset): DataFrame = {
        clock.waitTillTime(300)
        super.getBatch(start, end)
      }
    }

    // This is to make sure thatquery waits for manual clock to be 600 first time there is data
    val mapped = inputData.toDS().agg(count("*")).as[Long].coalesce(1).map { x =>
      clock.waitTillTime(600)
      x
    }

    testStream(mapped, OutputMode.Complete)(
      StartStream(triggerClock = clock),
      AddData(inputData, 1, 2),
      AdvanceManualClock(100),  // unblock getOffset, will block on getBatch
      AdvanceManualClock(200),  // unblock getBatch, will block on computation
      AdvanceManualClock(300),  // unblock computation
      AssertOnQuery { _ => clock.getTimeMillis() === 600 },
      AssertOnLastQueryStatus { status: StreamingQueryStatus =>
        // Check the correctness of the trigger info of the last completed batch reported by
        // onQueryProgress
        assert(status.triggerDetails.containsKey("triggerId"))
        assert(status.triggerDetails.get("isTriggerActive") === "false")
        assert(status.triggerDetails.get("isDataPresentInTrigger") === "true")

        assert(status.triggerDetails.get("timestamp.triggerStart") === "0")
        assert(status.triggerDetails.get("timestamp.afterGetOffset") === "100")
        assert(status.triggerDetails.get("timestamp.afterGetBatch") === "300")
        assert(status.triggerDetails.get("timestamp.triggerFinish") === "600")

        assert(status.triggerDetails.get("latency.getOffset.total") === "100")
        assert(status.triggerDetails.get("latency.getBatch.total") === "200")
        assert(status.triggerDetails.get("latency.optimizer") === "0")
        assert(status.triggerDetails.get("latency.offsetLogWrite") === "0")
        assert(status.triggerDetails.get("latency.fullTrigger") === "600")

        assert(status.triggerDetails.get("numRows.input.total") === "2")
        assert(status.triggerDetails.get("numRows.state.aggregation1.total") === "1")
        assert(status.triggerDetails.get("numRows.state.aggregation1.updated") === "1")

        assert(status.sourceStatuses.length === 1)
        assert(status.sourceStatuses(0).triggerDetails.containsKey("triggerId"))
        assert(status.sourceStatuses(0).triggerDetails.get("latency.getOffset.source") === "100")
        assert(status.sourceStatuses(0).triggerDetails.get("latency.getBatch.source") === "200")
        assert(status.sourceStatuses(0).triggerDetails.get("numRows.input.source") === "2")
      },
      CheckAnswer(2)
    )
  }

  test("adding and removing listener") {
    def isListenerActive(listener: QueryStatusCollector): Boolean = {
      listener.reset()
      testStream(MemoryStream[Int].toDS)(
        StartStream(),
        StopStream
      )
      listener.startStatus != null
    }

    try {
      val listener1 = new QueryStatusCollector
      val listener2 = new QueryStatusCollector

      spark.streams.addListener(listener1)
      assert(isListenerActive(listener1) === true)
      assert(isListenerActive(listener2) === false)
      spark.streams.addListener(listener2)
      assert(isListenerActive(listener1) === true)
      assert(isListenerActive(listener2) === true)
      spark.streams.removeListener(listener1)
      assert(isListenerActive(listener1) === false)
      assert(isListenerActive(listener2) === true)
    } finally {
      addedListeners.foreach(spark.streams.removeListener)
    }
  }

  test("event ordering") {
    val listener = new QueryStatusCollector
    withListenerAdded(listener) {
      for (i <- 1 to 100) {
        listener.reset()
        require(listener.startStatus === null)
        testStream(MemoryStream[Int].toDS)(
          StartStream(),
          Assert(listener.startStatus !== null, "onQueryStarted not called before query returned"),
          StopStream,
          Assert { listener.checkAsyncErrors() }
        )
      }
    }
  }

  testQuietly("exception should be reported in QueryTerminated") {
    val listener = new QueryStatusCollector
    withListenerAdded(listener) {
      val input = MemoryStream[Int]
      testStream(input.toDS.map(_ / 0))(
        StartStream(),
        AddData(input, 1),
        ExpectFailure[SparkException](),
        Assert {
          spark.sparkContext.listenerBus.waitUntilEmpty(10000)
          assert(listener.terminationStatus !== null)
          assert(listener.terminationException.isDefined)
          // Make sure that the exception message reported through listener
          // contains the actual exception and relevant stack trace
          assert(!listener.terminationException.get.contains("StreamingQueryException"))
          assert(listener.terminationException.get.contains("java.lang.ArithmeticException"))
          assert(listener.terminationException.get.contains("StreamingQueryListenerSuite"))
        }
      )
    }
  }

  test("QueryStarted serialization") {
    val queryStarted = new StreamingQueryListener.QueryStartedEvent(StreamingQueryStatus.testStatus)
    val json = JsonProtocol.sparkEventToJson(queryStarted)
    val newQueryStarted = JsonProtocol.sparkEventFromJson(json)
      .asInstanceOf[StreamingQueryListener.QueryStartedEvent]
    assertStreamingQueryInfoEquals(queryStarted.queryStatus, newQueryStarted.queryStatus)
  }

  test("QueryProgress serialization") {
    val queryProcess = new StreamingQueryListener.QueryProgressEvent(
      StreamingQueryStatus.testStatus)
    val json = JsonProtocol.sparkEventToJson(queryProcess)
    val newQueryProcess = JsonProtocol.sparkEventFromJson(json)
      .asInstanceOf[StreamingQueryListener.QueryProgressEvent]
    assertStreamingQueryInfoEquals(queryProcess.queryStatus, newQueryProcess.queryStatus)
  }

  test("QueryTerminated serialization") {
    val exception = new RuntimeException("exception")
<<<<<<< HEAD
    val queryQueryTerminated = new StreamingQueryListener.QueryTerminated(
      queryTerminatedInfo,
=======
    val queryQueryTerminated = new StreamingQueryListener.QueryTerminatedEvent(
      StreamingQueryStatus.testStatus,
>>>>>>> 584354ea
      Some(exception.getMessage))
    val json =
      JsonProtocol.sparkEventToJson(queryQueryTerminated)
    val newQueryTerminated = JsonProtocol.sparkEventFromJson(json)
      .asInstanceOf[StreamingQueryListener.QueryTerminatedEvent]
    assertStreamingQueryInfoEquals(queryQueryTerminated.queryStatus, newQueryTerminated.queryStatus)
    assert(queryQueryTerminated.exception === newQueryTerminated.exception)
  }

  test("ReplayListenerBus should ignore broken event jsons generated in 2.0.0") {
    // query-event-logs-version-2.0.0.txt has all types of events generated by
    // Structured Streaming in Spark 2.0.0.
    // SparkListenerApplicationEnd is the only valid event and it's the last event. We use it
    // to verify that we can skip broken jsons generated by Structured Streaming.
    testReplayListenerBusWithBrokenEventJsons("query-event-logs-version-2.0.0.txt")
  }

  test("ReplayListenerBus should ignore broken event jsons generated in 2.0.1") {
    // query-event-logs-version-2.0.1.txt has all types of events generated by
    // Structured Streaming in Spark 2.0.1.
    // SparkListenerApplicationEnd is the only valid event and it's the last event. We use it
    // to verify that we can skip broken jsons generated by Structured Streaming.
    testReplayListenerBusWithBrokenEventJsons("query-event-logs-version-2.0.1.txt")
  }

  private def testReplayListenerBusWithBrokenEventJsons(fileName: String): Unit = {
    val input = getClass.getResourceAsStream(s"/structured-streaming/$fileName")
    val events = mutable.ArrayBuffer[SparkListenerEvent]()
    try {
      val replayer = new ReplayListenerBus() {
        // Redirect all parsed events to `events`
        override def doPostEvent(
            listener: SparkListenerInterface,
            event: SparkListenerEvent): Unit = {
          events += event
        }
      }
      // Add a dummy listener so that "doPostEvent" will be called.
      replayer.addListener(new SparkListener {})
      replayer.replay(input, fileName)
      // SparkListenerApplicationEnd is the only valid event
      assert(events.size === 1)
      assert(events(0).isInstanceOf[SparkListenerApplicationEnd])
    } finally {
      input.close()
    }
  }

  private def assertStreamingQueryInfoEquals(
      expected: StreamingQueryStatus,
      actual: StreamingQueryStatus): Unit = {
    assert(expected.name === actual.name)
    assert(expected.sourceStatuses.size === actual.sourceStatuses.size)
    expected.sourceStatuses.zip(actual.sourceStatuses).foreach {
      case (expectedSource, actualSource) =>
        assertSourceStatus(expectedSource, actualSource)
    }
    assertSinkStatus(expected.sinkStatus, actual.sinkStatus)
  }

  private def assertSourceStatus(expected: SourceStatus, actual: SourceStatus): Unit = {
    assert(expected.description === actual.description)
    assert(expected.offsetDesc === actual.offsetDesc)
  }

  private def assertSinkStatus(expected: SinkStatus, actual: SinkStatus): Unit = {
    assert(expected.description === actual.description)
    assert(expected.offsetDesc === actual.offsetDesc)
  }

  private def withListenerAdded(listener: StreamingQueryListener)(body: => Unit): Unit = {
    try {
      failAfter(streamingTimeout) {
        spark.streams.addListener(listener)
        body
      }
    } finally {
      spark.streams.removeListener(listener)
    }
  }

  private def addedListeners(): Array[StreamingQueryListener] = {
    val listenerBusMethod =
      PrivateMethod[StreamingQueryListenerBus]('listenerBus)
    val listenerBus = spark.streams invokePrivate listenerBusMethod()
    listenerBus.listeners.toArray.map(_.asInstanceOf[StreamingQueryListener])
  }
}

<<<<<<< HEAD
  class QueryStatusCollector extends StreamingQueryListener {
    // to catch errors in the async listener events
    @volatile private var asyncTestWaiter = new Waiter

    @volatile var startStatus: StreamingQueryInfo = null
    @volatile var terminationStatus: StreamingQueryInfo = null
    @volatile var terminationException: Option[String] = null

    val progressStatuses = new ConcurrentLinkedQueue[StreamingQueryInfo]

    def reset(): Unit = {
      startStatus = null
      terminationStatus = null
      progressStatuses.clear()
      asyncTestWaiter = new Waiter
    }

    def checkAsyncErrors(): Unit = {
      asyncTestWaiter.await(timeout(streamingTimeout))
    }


    override def onQueryStarted(queryStarted: QueryStarted): Unit = {
      asyncTestWaiter {
        startStatus = queryStarted.queryInfo
      }
    }

    override def onQueryProgress(queryProgress: QueryProgress): Unit = {
      asyncTestWaiter {
        assert(startStatus != null, "onQueryProgress called before onQueryStarted")
        progressStatuses.add(queryProgress.queryInfo)
      }
    }

    override def onQueryTerminated(queryTerminated: QueryTerminated): Unit = {
      asyncTestWaiter {
        assert(startStatus != null, "onQueryTerminated called before onQueryStarted")
        terminationStatus = queryTerminated.queryInfo
        terminationException = queryTerminated.exception
      }
      asyncTestWaiter.dismiss()
    }
  }
=======
object StreamingQueryListenerSuite {
  // Singleton reference to clock that does not get serialized in task closures
  @volatile var clock: ManualClock = null
>>>>>>> 584354ea
}<|MERGE_RESOLUTION|>--- conflicted
+++ resolved
@@ -46,64 +46,6 @@
     // Make sure we don't leak any events to the next test
   }
 
-<<<<<<< HEAD
-  test("single listener") {
-    val listener = new QueryStatusCollector
-    val input = MemoryStream[Int]
-    withListenerAdded(listener) {
-      testStream(input.toDS)(
-        StartStream(),
-        AssertOnQuery("Incorrect query status in onQueryStarted") { query =>
-          val status = listener.startStatus
-          assert(status != null)
-          assert(status.name === query.name)
-          assert(status.id === query.id)
-          assert(status.sourceStatuses.size === 1)
-          assert(status.sourceStatuses(0).description.contains("Memory"))
-
-          // The source and sink offsets must be None as this must be called before the
-          // batches have started
-          assert(status.sourceStatuses(0).offsetDesc === None)
-          assert(status.sinkStatus.offsetDesc === CompositeOffset(None :: Nil).toString)
-
-          // No progress events or termination events
-          assert(listener.progressStatuses.isEmpty)
-          assert(listener.terminationStatus === null)
-          true
-        },
-        AddDataMemory(input, Seq(1, 2, 3)),
-        CheckAnswer(1, 2, 3),
-        AssertOnQuery("Incorrect query status in onQueryProgress") { query =>
-          eventually(Timeout(streamingTimeout)) {
-
-            // There should be only on progress event as batch has been processed
-            assert(listener.progressStatuses.size === 1)
-            val status = listener.progressStatuses.peek()
-            assert(status != null)
-            assert(status.name === query.name)
-            assert(status.id === query.id)
-            assert(status.sourceStatuses(0).offsetDesc === Some(LongOffset(0).toString))
-            assert(status.sinkStatus.offsetDesc === CompositeOffset.fill(LongOffset(0)).toString)
-
-            // No termination events
-            assert(listener.terminationStatus === null)
-          }
-          true
-        },
-        StopStream,
-        AssertOnQuery("Incorrect query status in onQueryTerminated") { query =>
-          eventually(Timeout(streamingTimeout)) {
-            val status = listener.terminationStatus
-            assert(status != null)
-            assert(status.name === query.name)
-            assert(status.id === query.id)
-            assert(status.sourceStatuses(0).offsetDesc === Some(LongOffset(0).toString))
-            assert(status.sinkStatus.offsetDesc === CompositeOffset.fill(LongOffset(0)).toString)
-            assert(listener.terminationException === None)
-          }
-          listener.checkAsyncErrors()
-          true
-=======
   test("single listener, check trigger statuses") {
     import StreamingQueryListenerSuite._
     clock = new StreamManualClock
@@ -115,7 +57,6 @@
         val offset = super.getOffset
         if (offset.nonEmpty) {
           clock.waitTillTime(100)
->>>>>>> 584354ea
         }
         offset
       }
@@ -257,13 +198,8 @@
 
   test("QueryTerminated serialization") {
     val exception = new RuntimeException("exception")
-<<<<<<< HEAD
-    val queryQueryTerminated = new StreamingQueryListener.QueryTerminated(
-      queryTerminatedInfo,
-=======
     val queryQueryTerminated = new StreamingQueryListener.QueryTerminatedEvent(
       StreamingQueryStatus.testStatus,
->>>>>>> 584354ea
       Some(exception.getMessage))
     val json =
       JsonProtocol.sparkEventToJson(queryQueryTerminated)
@@ -352,55 +288,7 @@
     listenerBus.listeners.toArray.map(_.asInstanceOf[StreamingQueryListener])
   }
 }
-
-<<<<<<< HEAD
-  class QueryStatusCollector extends StreamingQueryListener {
-    // to catch errors in the async listener events
-    @volatile private var asyncTestWaiter = new Waiter
-
-    @volatile var startStatus: StreamingQueryInfo = null
-    @volatile var terminationStatus: StreamingQueryInfo = null
-    @volatile var terminationException: Option[String] = null
-
-    val progressStatuses = new ConcurrentLinkedQueue[StreamingQueryInfo]
-
-    def reset(): Unit = {
-      startStatus = null
-      terminationStatus = null
-      progressStatuses.clear()
-      asyncTestWaiter = new Waiter
-    }
-
-    def checkAsyncErrors(): Unit = {
-      asyncTestWaiter.await(timeout(streamingTimeout))
-    }
-
-
-    override def onQueryStarted(queryStarted: QueryStarted): Unit = {
-      asyncTestWaiter {
-        startStatus = queryStarted.queryInfo
-      }
-    }
-
-    override def onQueryProgress(queryProgress: QueryProgress): Unit = {
-      asyncTestWaiter {
-        assert(startStatus != null, "onQueryProgress called before onQueryStarted")
-        progressStatuses.add(queryProgress.queryInfo)
-      }
-    }
-
-    override def onQueryTerminated(queryTerminated: QueryTerminated): Unit = {
-      asyncTestWaiter {
-        assert(startStatus != null, "onQueryTerminated called before onQueryStarted")
-        terminationStatus = queryTerminated.queryInfo
-        terminationException = queryTerminated.exception
-      }
-      asyncTestWaiter.dismiss()
-    }
-  }
-=======
 object StreamingQueryListenerSuite {
   // Singleton reference to clock that does not get serialized in task closures
   @volatile var clock: ManualClock = null
->>>>>>> 584354ea
 }