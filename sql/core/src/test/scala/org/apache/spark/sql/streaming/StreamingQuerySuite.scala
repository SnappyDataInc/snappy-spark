--- conflicted
+++ resolved
@@ -191,8 +191,6 @@
     )
   }
 
-<<<<<<< HEAD
-=======
   test("codahale metrics") {
     val inputData = MemoryStream[Int]
 
@@ -250,18 +248,12 @@
     assert(status.sourceStatuses(0).triggerDetails.get("numRows.input.source") === "10")
   }
 
->>>>>>> 584354ea
   testQuietly("StreamExecution metadata garbage collection") {
     val inputData = MemoryStream[Int]
     val mapped = inputData.toDS().map(6 / _)
 
-<<<<<<< HEAD
-    // Run 3 batches, and then assert that only 1 metadata file is left at the end
-    // since the first 2 should have been purged.
-=======
     // Run 3 batches, and then assert that only 2 metadata files is are at the end
     // since the first should have been purged.
->>>>>>> 584354ea
     testStream(mapped)(
       AddData(inputData, 1, 2),
       CheckAnswer(6, 3),
@@ -270,26 +262,16 @@
       AddData(inputData, 4, 6),
       CheckAnswer(6, 3, 6, 3, 1, 1),
 
-<<<<<<< HEAD
-      AssertOnQuery("metadata log should contain only one file") { q =>
-        val metadataLogDir = new java.io.File(q.offsetLog.metadataPath.toString)
-        val logFileNames = metadataLogDir.listFiles().toSeq.map(_.getName())
-        val toTest = logFileNames.filter(! _.endsWith(".crc"))  // Workaround for SPARK-17475
-        assert(toTest.size == 1 && toTest.head == "2")
-=======
       AssertOnQuery("metadata log should contain only two files") { q =>
         val metadataLogDir = new java.io.File(q.offsetLog.metadataPath.toString)
         val logFileNames = metadataLogDir.listFiles().toSeq.map(_.getName())
         val toTest = logFileNames.filter(! _.endsWith(".crc")).sorted  // Workaround for SPARK-17475
         assert(toTest.size == 2 && toTest.head == "1")
->>>>>>> 584354ea
         true
       }
     )
   }
 
-<<<<<<< HEAD
-=======
   /** Create a streaming DF that only execute one batch in which it returns the given static DF */
   private def createSingleTriggerStreamingDF(triggerDF: DataFrame): DataFrame = {
     require(!triggerDF.isStreaming)
@@ -334,7 +316,6 @@
     }
   }
 
->>>>>>> 584354ea
   /**
    * A [[StreamAction]] to test the behavior of `StreamingQuery.awaitTermination()`.
    *
