--- conflicted
+++ resolved
@@ -95,21 +95,6 @@
   test("String type should also respect `nullValue`") {
     assertNull(
       CSVTypeCast.castTo("", StringType, nullable = true, CSVOptions()))
-<<<<<<< HEAD
-    assert(
-      CSVTypeCast.castTo("", StringType, nullable = false, CSVOptions()) ==
-          UTF8String.fromString(""))
-    assert(
-      CSVTypeCast.castTo("", StringType, nullable = true, CSVOptions("nullValue", "null")) ==
-          UTF8String.fromString(""))
-    assert(
-      CSVTypeCast.castTo("", StringType, nullable = false, CSVOptions("nullValue", "null")) ==
-          UTF8String.fromString(""))
-
-    assertNull(
-      CSVTypeCast.castTo(null, StringType, nullable = true, CSVOptions("nullValue", "null")))
-
-=======
     assert(
       CSVTypeCast.castTo("", StringType, nullable = false, CSVOptions()) ==
         UTF8String.fromString(""))
@@ -123,7 +108,6 @@
 
     assertNull(
       CSVTypeCast.castTo(null, StringType, nullable = true, CSVOptions("nullValue", "null")))
->>>>>>> 933d2c1e
   }
 
   test("Throws exception for empty string with non null type") {
