/*
 * Licensed to the Apache Software Foundation (ASF) under one or more
 * contributor license agreements.  See the NOTICE file distributed with
 * this work for additional information regarding copyright ownership.
 * The ASF licenses this file to You under the Apache License, Version 2.0
 * (the "License"); you may not use this file except in compliance with
 * the License.  You may obtain a copy of the License at
 *
 *    http://www.apache.org/licenses/LICENSE-2.0
 *
 * Unless required by applicable law or agreed to in writing, software
 * distributed under the License is distributed on an "AS IS" BASIS,
 * WITHOUT WARRANTIES OR CONDITIONS OF ANY KIND, either express or implied.
 * See the License for the specific language governing permissions and
 * limitations under the License.
 */
/*
 * Changes for SnappyData data platform.
 *
 * Portions Copyright (c) 2016 SnappyData, Inc. All rights reserved.
 *
 * Licensed under the Apache License, Version 2.0 (the "License"); you
 * may not use this file except in compliance with the License. You
 * may obtain a copy of the License at
 *
 * http://www.apache.org/licenses/LICENSE-2.0
 *
 * Unless required by applicable law or agreed to in writing, software
 * distributed under the License is distributed on an "AS IS" BASIS,
 * WITHOUT WARRANTIES OR CONDITIONS OF ANY KIND, either express or
 * implied. See the License for the specific language governing
 * permissions and limitations under the License. See accompanying
 * LICENSE file.
 */

package org.apache.spark.sql.catalyst.plans

import org.apache.spark.sql.catalyst.expressions._
import org.apache.spark.sql.catalyst.trees.TreeNode
import org.apache.spark.sql.types.{DataType, StructType}

abstract class QueryPlan[PlanType <: QueryPlan[PlanType]] extends TreeNode[PlanType] {
  self: PlanType =>

  def output: Seq[Attribute]

  /**
   * Extracts the relevant constraints from a given set of constraints based on the attributes that
   * appear in the [[outputSet]].
   */
  protected def getRelevantConstraints(constraints: Set[Expression]): Set[Expression] = {
    constraints
      .union(inferAdditionalConstraints(constraints))
      .union(constructIsNotNullConstraints(constraints))
      .filter(constraint =>
        constraint.references.nonEmpty && constraint.references.subsetOf(outputSet) &&
          constraint.deterministic)
  }

  /**
   * Infers a set of `isNotNull` constraints from null intolerant expressions as well as
   * non-nullable attributes. For e.g., if an expression is of the form (`a > 5`), this
   * returns a constraint of the form `isNotNull(a)`
   */
  private def constructIsNotNullConstraints(constraints: Set[Expression]): Set[Expression] = {
    // First, we propagate constraints from the null intolerant expressions.
    var isNotNullConstraints: Set[Expression] = constraints.flatMap(inferIsNotNullConstraints)

    // Second, we infer additional constraints from non-nullable attributes that are part of the
    // operator's output
    val nonNullableAttributes = output.filterNot(_.nullable)
    isNotNullConstraints ++= nonNullableAttributes.map(IsNotNull).toSet

    isNotNullConstraints -- constraints
  }

  /**
   * Infer the Attribute-specific IsNotNull constraints from the null intolerant child expressions
   * of constraints.
   */
  private def inferIsNotNullConstraints(constraint: Expression): Seq[Expression] =
    constraint match {
      // When the root is IsNotNull, we can push IsNotNull through the child null intolerant
      // expressions
      case IsNotNull(expr) => scanNullIntolerantAttribute(expr).map(IsNotNull(_))
      // Constraints always return true for all the inputs. That means, null will never be returned.
      // Thus, we can infer `IsNotNull(constraint)`, and also push IsNotNull through the child
      // null intolerant expressions.
      case _ => scanNullIntolerantAttribute(constraint).map(IsNotNull(_))
    }

  /**
   * Recursively explores the expressions which are null intolerant and returns all attributes
   * in these expressions.
   */
  private def scanNullIntolerantAttribute(expr: Expression): Seq[Attribute] = expr match {
    case a: Attribute => Seq(a)
    case _: NullIntolerant => expr.children.flatMap(scanNullIntolerantAttribute)
    case _ => Seq.empty[Attribute]
  }

  // Collect aliases from expressions, so we may avoid producing recursive constraints.
  private lazy val aliasMap = AttributeMap(
    (expressions ++ children.flatMap(_.expressions)).collect {
      case a: Alias => (a.toAttribute, a.child)
    })

  /**
   * Infers an additional set of constraints from a given set of equality constraints.
   * For e.g., if an operator has constraints of the form (`a = 5`, `a = b`), this returns an
   * additional constraint of the form `b = 5`.
   *
   * [SPARK-17733] We explicitly prevent producing recursive constraints of the form `a = f(a, b)`
   * as they are often useless and can lead to a non-converging set of constraints.
   */
  private def inferAdditionalConstraints(constraints: Set[Expression]): Set[Expression] = {
    val constraintClasses = generateEquivalentConstraintClasses(constraints)

    var inferredConstraints = Set.empty[Expression]
    constraints.foreach {
      case eq @ EqualTo(l: Attribute, r: Attribute) =>
        val candidateConstraints = constraints - eq
        inferredConstraints ++= candidateConstraints.map(_ transform {
          case a: Attribute if a.semanticEquals(l) &&
            !isRecursiveDeduction(r, constraintClasses) => r
        })
        inferredConstraints ++= candidateConstraints.map(_ transform {
          case a: Attribute if a.semanticEquals(r) &&
            !isRecursiveDeduction(l, constraintClasses) => l
        })
      case _ => // No inference
    }
    inferredConstraints -- constraints
  }

  /*
   * Generate a sequence of expression sets from constraints, where each set stores an equivalence
   * class of expressions. For example, Set(`a = b`, `b = c`, `e = f`) will generate the following
   * expression sets: (Set(a, b, c), Set(e, f)). This will be used to search all expressions equal
   * to an selected attribute.
   */
  private def generateEquivalentConstraintClasses(
      constraints: Set[Expression]): Seq[Set[Expression]] = {
    var constraintClasses = Seq.empty[Set[Expression]]
    constraints.foreach {
      case eq @ EqualTo(l: Attribute, r: Attribute) =>
        // Transform [[Alias]] to its child.
        val left = aliasMap.getOrElse(l, l)
        val right = aliasMap.getOrElse(r, r)
        // Get the expression set for an equivalence constraint class.
        val leftConstraintClass = getConstraintClass(left, constraintClasses)
        val rightConstraintClass = getConstraintClass(right, constraintClasses)
        if (leftConstraintClass.nonEmpty && rightConstraintClass.nonEmpty) {
          // Combine the two sets.
          constraintClasses = constraintClasses
            .diff(leftConstraintClass :: rightConstraintClass :: Nil) :+
            (leftConstraintClass ++ rightConstraintClass)
        } else if (leftConstraintClass.nonEmpty) { // && rightConstraintClass.isEmpty
          // Update equivalence class of `left` expression.
          constraintClasses = constraintClasses
            .diff(leftConstraintClass :: Nil) :+ (leftConstraintClass + right)
        } else if (rightConstraintClass.nonEmpty) { // && leftConstraintClass.isEmpty
          // Update equivalence class of `right` expression.
          constraintClasses = constraintClasses
            .diff(rightConstraintClass :: Nil) :+ (rightConstraintClass + left)
        } else { // leftConstraintClass.isEmpty && rightConstraintClass.isEmpty
          // Create new equivalence constraint class since neither expression presents
          // in any classes.
          constraintClasses = constraintClasses :+ Set(left, right)
        }
      case _ => // Skip
    }

    constraintClasses
  }

  /*
   * Get all expressions equivalent to the selected expression.
   */
  private def getConstraintClass(
      expr: Expression,
      constraintClasses: Seq[Set[Expression]]): Set[Expression] =
    constraintClasses.find(_.contains(expr)).getOrElse(Set.empty[Expression])

  /*
   *  Check whether replace by an [[Attribute]] will cause a recursive deduction. Generally it
   *  has the form like: `a -> f(a, b)`, where `a` and `b` are expressions and `f` is a function.
   *  Here we first get all expressions equal to `attr` and then check whether at least one of them
   *  is a child of the referenced expression.
   */
  private def isRecursiveDeduction(
      attr: Attribute,
      constraintClasses: Seq[Set[Expression]]): Boolean = {
    val expr = aliasMap.getOrElse(attr, attr)
    getConstraintClass(expr, constraintClasses).exists { e =>
      expr.children.exists(_.semanticEquals(e))
    }
  }

  /**
   * An [[ExpressionSet]] that contains invariants about the rows output by this operator. For
   * example, if this set contains the expression `a = 2` then that expression is guaranteed to
   * evaluate to `true` for all rows produced.
   */
  lazy val constraints: ExpressionSet = ExpressionSet(getRelevantConstraints(validConstraints))

  /**
   * This method can be overridden by any child class of QueryPlan to specify a set of constraints
   * based on the given operator's constraint propagation logic. These constraints are then
   * canonicalized and filtered automatically to contain only those attributes that appear in the
   * [[outputSet]].
   *
   * See [[Canonicalize]] for more details.
   */
  protected def validConstraints: Set[Expression] = Set.empty

  /**
   * Returns the set of attributes that are output by this node.
   */
  def outputSet: AttributeSet = AttributeSet(output)

  /**
   * All Attributes that appear in expressions from this operator.  Note that this set does not
   * include attributes that are implicitly referenced by being passed through to the output tuple.
   */
  def references: AttributeSet = AttributeSet(expressions.flatMap(_.references))

  /**
   * The set of all attributes that are input to this operator by its children.
   */
  def inputSet: AttributeSet =
    AttributeSet(children.flatMap(_.asInstanceOf[QueryPlan[PlanType]].output))

  /**
   * The set of all attributes that are produced by this node.
   */
  def producedAttributes: AttributeSet = AttributeSet.empty

  /**
   * Attributes that are referenced by expressions but not provided by this nodes children.
   * Subclasses should override this method if they produce attributes internally as it is used by
   * assertions designed to prevent the construction of invalid plans.
   */
  def missingInput: AttributeSet = references -- inputSet -- producedAttributes

  /**
   * Runs [[transform]] with `rule` on all expressions present in this query operator.
   * Users should not expect a specific directionality. If a specific directionality is needed,
   * transformExpressionsDown or transformExpressionsUp should be used.
   *
   * @param rule the rule to be applied to every expression in this operator.
   */
  def transformExpressions(rule: PartialFunction[Expression, Expression]): this.type = {
    transformExpressionsDown(rule)
  }

  /**
   * Runs [[transformDown]] with `rule` on all expressions present in this query operator.
   *
   * @param rule the rule to be applied to every expression in this operator.
   */
  def transformExpressionsDown(rule: PartialFunction[Expression, Expression]): this.type = {
    mapExpressions(_.transformDown(rule))
  }

  /**
   * Runs [[transformUp]] with `rule` on all expressions present in this query operator.
   *
   * @param rule the rule to be applied to every expression in this operator.
   * @return
   */
  def transformExpressionsUp(rule: PartialFunction[Expression, Expression]): this.type = {
    mapExpressions(_.transformUp(rule))
  }

  /**
   * Apply a map function to each expression present in this query operator, and return a new
   * query operator based on the mapped expressions.
   */
  def mapExpressions(f: Expression => Expression): this.type = {
    var changed = false

    @inline def transformExpression(e: Expression): Expression = {
      val newE = f(e)
      if (newE.fastEquals(e)) {
        e
      } else {
        changed = true
        newE
      }
    }

    def recursiveTransform(arg: Any): AnyRef = arg match {
<<<<<<< HEAD
      case e: Expression => transformExpressionUp(e)
      case Some(e: Expression) => Some(transformExpressionUp(e))
      case Some(seq: Traversable[_]) => Some(seq.map(recursiveTransform))
=======
      case e: Expression => transformExpression(e)
      case Some(e: Expression) => Some(transformExpression(e))
>>>>>>> 267aca5b
      case m: Map[_, _] => m
      case d: DataType => d // Avoid unpacking Structs
      case seq: Traversable[_] => seq.map(recursiveTransform)
      case other: AnyRef => other
      case null => null
    }

    val newArgs = mapProductIterator(recursiveTransform)

    if (changed) makeCopy(newArgs).asInstanceOf[this.type] else this
  }

  /**
   * Returns the result of running [[transformExpressions]] on this node
   * and all its children.
   */
  def transformAllExpressions(rule: PartialFunction[Expression, Expression]): this.type = {
    transform {
      case q: QueryPlan[_] => q.transformExpressions(rule).asInstanceOf[PlanType]
    }.asInstanceOf[this.type]
  }

  /** Returns all of the expressions present in this query plan operator. */
  final def expressions: Seq[Expression] = {
    // Recursively find all expressions from a traversable.
    def seqToExpressions(seq: Traversable[Any]): Traversable[Expression] = seq.flatMap {
      case e: Expression => e :: Nil
      case s: Traversable[_] => seqToExpressions(s)
      case other => Nil
    }

    productIterator.flatMap {
      case e: Expression => e :: Nil
      case Some(e: Expression) => e :: Nil
      case Some(seq: Traversable[_] ) => seqToExpressions(seq)
      case seq: Traversable[_] => seqToExpressions(seq)
      case other => Nil
    }.toSeq
  }

  lazy val schema: StructType = StructType.fromAttributes(output)

  /** Returns the output schema in the tree format. */
  def schemaString: String = schema.treeString

  /** Prints out the schema in the tree format */
  // scalastyle:off println
  def printSchema(): Unit = println(schemaString)
  // scalastyle:on println

  /**
   * A prefix string used when printing the plan.
   *
   * We use "!" to indicate an invalid plan, and "'" to indicate an unresolved plan.
   */
  protected def statePrefix = if (missingInput.nonEmpty && children.nonEmpty) "!" else ""

  override def simpleString: String = statePrefix + super.simpleString

  override def verboseString: String = simpleString

  /**
   * All the subqueries of current plan.
   */
  def subqueries: Seq[PlanType] = {
    expressions.flatMap(_.collect {
      case e: PlanExpression[_] => e.plan.asInstanceOf[PlanType]
    })
  }

  override protected def innerChildren: Seq[QueryPlan[_]] = subqueries

  /**
   * Canonicalized copy of this query plan.
   */
  protected lazy val canonicalized: PlanType = this

  /**
   * Returns true when the given query plan will return the same results as this query plan.
   *
   * Since its likely undecidable to generally determine if two given plans will produce the same
   * results, it is okay for this function to return false, even if the results are actually
   * the same.  Such behavior will not affect correctness, only the application of performance
   * enhancements like caching.  However, it is not acceptable to return true if the results could
   * possibly be different.
   *
   * By default this function performs a modified version of equality that is tolerant of cosmetic
   * differences like attribute naming and or expression id differences. Operators that
   * can do better should override this function.
   */
  def sameResult(plan: PlanType): Boolean = {
    val left = this.canonicalized
    val right = plan.canonicalized
    left.getClass == right.getClass &&
      left.children.size == right.children.size &&
      left.cleanArgs == right.cleanArgs &&
      (left.children, right.children).zipped.forall(_ sameResult _)
  }

  /**
   * All the attributes that are used for this plan.
   */
  lazy val allAttributes: AttributeSeq = children.flatMap(_.output)

  protected def cleanExpression(e: Expression): Expression = e match {
    case a: Alias =>
      // As the root of the expression, Alias will always take an arbitrary exprId, we need
      // to erase that for equality testing.
      val cleanedExprId =
        Alias(a.child, a.name)(ExprId(-1), a.qualifier, isGenerated = a.isGenerated)
      BindReferences.bindReference(cleanedExprId, allAttributes, allowFailures = true)
    case other =>
      BindReferences.bindReference(other, allAttributes, allowFailures = true)
  }

  /** Args that have cleaned such that differences in expression id should not affect equality */
  @transient protected lazy val cleanArgs: Seq[Any] = {
    def cleanArg(arg: Any): Any = arg match {
      // Children are checked using sameResult above.
      case tn: TreeNode[_] if containsChild(tn) => null
      case e: Expression => cleanExpression(e).canonicalized
      case other => other
    }

    mapProductIterator {
      case s: Option[_] => s.map(cleanArg)
      case s: Seq[_] => s.map(cleanArg)
      case m: Map[_, _] => m.mapValues(cleanArg)
      case other => cleanArg(other)
    }.toSeq
  }
}<|MERGE_RESOLUTION|>--- conflicted
+++ resolved
@@ -291,14 +291,9 @@
     }
 
     def recursiveTransform(arg: Any): AnyRef = arg match {
-<<<<<<< HEAD
-      case e: Expression => transformExpressionUp(e)
-      case Some(e: Expression) => Some(transformExpressionUp(e))
-      case Some(seq: Traversable[_]) => Some(seq.map(recursiveTransform))
-=======
       case e: Expression => transformExpression(e)
       case Some(e: Expression) => Some(transformExpression(e))
->>>>>>> 267aca5b
+      case Some(seq: Traversable[_]) => Some(seq.map(recursiveTransform))
       case m: Map[_, _] => m
       case d: DataType => d // Avoid unpacking Structs
       case seq: Traversable[_] => seq.map(recursiveTransform)
