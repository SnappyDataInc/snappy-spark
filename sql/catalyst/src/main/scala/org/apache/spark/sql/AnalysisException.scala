/*
 * Licensed to the Apache Software Foundation (ASF) under one or more
 * contributor license agreements.  See the NOTICE file distributed with
 * this work for additional information regarding copyright ownership.
 * The ASF licenses this file to You under the Apache License, Version 2.0
 * (the "License"); you may not use this file except in compliance with
 * the License.  You may obtain a copy of the License at
 *
 *    http://www.apache.org/licenses/LICENSE-2.0
 *
 * Unless required by applicable law or agreed to in writing, software
 * distributed under the License is distributed on an "AS IS" BASIS,
 * WITHOUT WARRANTIES OR CONDITIONS OF ANY KIND, either express or implied.
 * See the License for the specific language governing permissions and
 * limitations under the License.
 */

package org.apache.spark.sql

import org.apache.spark.annotation.InterfaceStability
import org.apache.spark.sql.catalyst.plans.logical.LogicalPlan


/**
 * Thrown when a query fails to analyze, usually because the query itself is invalid.
 *
 * @since 1.3.0
 */
@InterfaceStability.Stable
class AnalysisException protected[sql] (
    val message: String,
    val line: Option[Int] = None,
    val startPosition: Option[Int] = None,
    // Some plans fail to serialize due to bugs in scala collections.
    @transient val plan: Option[LogicalPlan] = None,
    val cause: Option[Throwable] = None)
  extends Exception(message, cause.orNull) with Serializable {

  def withPosition(line: Option[Int], startPosition: Option[Int]): AnalysisException = {
    val newException = new AnalysisException(message, line, startPosition)
    newException.setStackTrace(getStackTrace)
    newException
  }

<<<<<<< HEAD
  override def getMessage: String = if (plan ne null) {
    val planAnnotation = plan.map(p => s";\n$p").getOrElse("")
=======
  override def getMessage: String = {
    val planAnnotation = Option(plan).flatten.map(p => s";\n$p").getOrElse("")
>>>>>>> 267aca5b
    getSimpleMessage + planAnnotation
  } else getSimpleMessage

  // Outputs an exception without the logical plan.
  // For testing only
  def getSimpleMessage: String = {
    val lineAnnotation = line.map(l => s" line $l").getOrElse("")
    val positionAnnotation = startPosition.map(p => s" pos $p").getOrElse("")
    s"$message;$lineAnnotation$positionAnnotation"
  }
}<|MERGE_RESOLUTION|>--- conflicted
+++ resolved
@@ -42,15 +42,10 @@
     newException
   }
 
-<<<<<<< HEAD
-  override def getMessage: String = if (plan ne null) {
-    val planAnnotation = plan.map(p => s";\n$p").getOrElse("")
-=======
   override def getMessage: String = {
     val planAnnotation = Option(plan).flatten.map(p => s";\n$p").getOrElse("")
->>>>>>> 267aca5b
     getSimpleMessage + planAnnotation
-  } else getSimpleMessage
+  }
 
   // Outputs an exception without the logical plan.
   // For testing only
