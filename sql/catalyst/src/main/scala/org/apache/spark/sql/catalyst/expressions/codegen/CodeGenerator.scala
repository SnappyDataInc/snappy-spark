--- conflicted
+++ resolved
@@ -1019,18 +1019,12 @@
    * automatically, in order to constrain its memory footprint.  Note that this cache does not use
    * weak keys/values and thus does not respond to memory pressure.
    */
-<<<<<<< HEAD
-  private val cache = CacheBuilder.newBuilder()
-    .maximumSize(5000)
-    .build(
-=======
   private lazy val cache = {
     val env = SparkEnv.get
     val cacheSize = if (env ne null) {
-      env.conf.getInt("spark.sql.codegen.cacheSize", 1000)
-    } else 1000
+      env.conf.getInt("spark.sql.codegen.cacheSize", 5000)
+    } else 5000
     CacheBuilder.newBuilder().maximumSize(cacheSize).build(
->>>>>>> af37df6a
       new CacheLoader[CodeAndComment, GeneratedClass]() {
         override def load(code: CodeAndComment): GeneratedClass = {
           val startTime = System.nanoTime()
