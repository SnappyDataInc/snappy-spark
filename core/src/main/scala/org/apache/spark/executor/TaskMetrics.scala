/*
 * Licensed to the Apache Software Foundation (ASF) under one or more
 * contributor license agreements.  See the NOTICE file distributed with
 * this work for additional information regarding copyright ownership.
 * The ASF licenses this file to You under the Apache License, Version 2.0
 * (the "License"); you may not use this file except in compliance with
 * the License.  You may obtain a copy of the License at
 *
 *    http://www.apache.org/licenses/LICENSE-2.0
 *
 * Unless required by applicable law or agreed to in writing, software
 * distributed under the License is distributed on an "AS IS" BASIS,
 * WITHOUT WARRANTIES OR CONDITIONS OF ANY KIND, either express or implied.
 * See the License for the specific language governing permissions and
 * limitations under the License.
 */

package org.apache.spark.executor

<<<<<<< HEAD
import scala.collection.mutable.ArrayBuffer
=======
import java.util.{ArrayList, Collections}
>>>>>>> 2bfc0d31

import scala.collection.JavaConverters._
import scala.collection.mutable.{ArrayBuffer, LinkedHashMap}

import org.apache.spark._
import org.apache.spark.annotation.DeveloperApi
import org.apache.spark.internal.Logging
import org.apache.spark.scheduler.AccumulableInfo
import org.apache.spark.storage.{BlockId, BlockStatus}
import org.apache.spark.util.{AccumulatorContext, AccumulatorMetadata, AccumulatorV2, LongAccumulator}


/**
 * :: DeveloperApi ::
 * Metrics tracked during the execution of a task.
 *
 * This class is wrapper around a collection of internal accumulators that represent metrics
 * associated with a task. The local values of these accumulators are sent from the executor
 * to the driver when the task completes. These values are then merged into the corresponding
 * accumulator previously registered on the driver.
 *
 * The accumulator updates are also sent to the driver periodically (on executor heartbeat)
 * and when the task failed with an exception. The [[TaskMetrics]] object itself should never
 * be sent to the driver.
 */
@DeveloperApi
class TaskMetrics private[spark] () extends Serializable {
  // Each metric is internally represented as an accumulator
  private val _executorDeserializeTime = new LongAccumulator
  private val _executorRunTime = new LongAccumulator
  private val _resultSize = new LongAccumulator
  private val _jvmGCTime = new LongAccumulator
  private val _resultSerializationTime = new LongAccumulator
  private val _memoryBytesSpilled = new LongAccumulator
  private val _diskBytesSpilled = new LongAccumulator
  private val _peakExecutionMemory = new LongAccumulator
  private val _updatedBlockStatuses = new BlockStatusesAccumulator

  /**
   * Time taken on the executor to deserialize this task.
   */
  def executorDeserializeTime: Long = _executorDeserializeTime.sum

  /**
   * Time the executor spends actually running the task (including fetching shuffle data).
   */
  def executorRunTime: Long = _executorRunTime.sum

  /**
   * The number of bytes this task transmitted back to the driver as the TaskResult.
   */
  def resultSize: Long = _resultSize.sum

  /**
   * Amount of time the JVM spent in garbage collection while executing this task.
   */
  def jvmGCTime: Long = _jvmGCTime.sum

  /**
   * Amount of time spent serializing the task result.
   */
  def resultSerializationTime: Long = _resultSerializationTime.sum

  /**
   * The number of in-memory bytes spilled by this task.
   */
  def memoryBytesSpilled: Long = _memoryBytesSpilled.sum

  /**
   * The number of on-disk bytes spilled by this task.
   */
  def diskBytesSpilled: Long = _diskBytesSpilled.sum

  /**
   * Peak memory used by internal data structures created during shuffles, aggregations and
   * joins. The value of this accumulator should be approximately the sum of the peak sizes
   * across all such data structures created in this task. For SQL jobs, this only tracks all
   * unsafe operators and ExternalSort.
   */
  def peakExecutionMemory: Long = _peakExecutionMemory.sum

  /**
   * Storage statuses of any blocks that have been updated as a result of this task.
   */
  def updatedBlockStatuses: Seq[(BlockId, BlockStatus)] = {
    // This is called on driver. All accumulator updates have a fixed value. So it's safe to use
    // `asScala` which accesses the internal values using `java.util.Iterator`.
    _updatedBlockStatuses.value.asScala
  }

  // Setters and increment-ers
  private[spark] def setExecutorDeserializeTime(v: Long): Unit =
    _executorDeserializeTime.setValue(v)
  private[spark] def setExecutorRunTime(v: Long): Unit = _executorRunTime.setValue(v)
  private[spark] def setResultSize(v: Long): Unit = _resultSize.setValue(v)
  private[spark] def setJvmGCTime(v: Long): Unit = _jvmGCTime.setValue(v)
  private[spark] def setResultSerializationTime(v: Long): Unit =
    _resultSerializationTime.setValue(v)
  private[spark] def incMemoryBytesSpilled(v: Long): Unit = _memoryBytesSpilled.add(v)
  private[spark] def incDiskBytesSpilled(v: Long): Unit = _diskBytesSpilled.add(v)
  private[spark] def incPeakExecutionMemory(v: Long): Unit = _peakExecutionMemory.add(v)
  private[spark] def incUpdatedBlockStatuses(v: (BlockId, BlockStatus)): Unit =
    _updatedBlockStatuses.add(v)
  private[spark] def setUpdatedBlockStatuses(v: java.util.List[(BlockId, BlockStatus)]): Unit =
    _updatedBlockStatuses.setValue(v)
  private[spark] def setUpdatedBlockStatuses(v: Seq[(BlockId, BlockStatus)]): Unit =
    _updatedBlockStatuses.setValue(v.asJava)

  /**
   * Metrics related to reading data from a [[org.apache.spark.rdd.HadoopRDD]] or from persisted
   * data, defined only in tasks with input.
   */
  val inputMetrics: InputMetrics = new InputMetrics()

  /**
   * Metrics related to writing data externally (e.g. to a distributed filesystem),
   * defined only in tasks with output.
   */
  val outputMetrics: OutputMetrics = new OutputMetrics()

  /**
   * Metrics related to shuffle read aggregated across all shuffle dependencies.
   * This is defined only if there are shuffle dependencies in this task.
   */
  val shuffleReadMetrics: ShuffleReadMetrics = new ShuffleReadMetrics()

  /**
   * Metrics related to shuffle write, defined only in shuffle map stages.
   */
  val shuffleWriteMetrics: ShuffleWriteMetrics = new ShuffleWriteMetrics()

  /**
   * A list of [[TempShuffleReadMetrics]], one per shuffle dependency.
   *
   * A task may have multiple shuffle readers for multiple dependencies. To avoid synchronization
   * issues from readers in different threads, in-progress tasks use a [[TempShuffleReadMetrics]]
   * for each dependency and merge these metrics before reporting them to the driver.
   */
  @transient private lazy val tempShuffleReadMetrics = new ArrayBuffer[TempShuffleReadMetrics]

  /**
   * Create a [[TempShuffleReadMetrics]] for a particular shuffle dependency.
   *
   * All usages are expected to be followed by a call to [[mergeShuffleReadMetrics]], which
   * merges the temporary values synchronously. Otherwise, all temporary data collected will
   * be lost.
   */
  private[spark] def createTempShuffleReadMetrics(): TempShuffleReadMetrics = synchronized {
    val readMetrics = new TempShuffleReadMetrics
    tempShuffleReadMetrics += readMetrics
    readMetrics
  }

  /**
   * Merge values across all temporary [[ShuffleReadMetrics]] into `_shuffleReadMetrics`.
   * This is expected to be called on executor heartbeat and at the end of a task.
   */
  private[spark] def mergeShuffleReadMetrics(): Unit = synchronized {
    if (tempShuffleReadMetrics.nonEmpty) {
      shuffleReadMetrics.setMergeValues(tempShuffleReadMetrics)
    }
  }

  // Only used for test
  private[spark] var testAccum = if (TaskMetrics.sparkTesting) Some(new LongAccumulator) else None


  @transient private[spark] val names = TaskMetrics.names
  @transient private[spark] val namesMap = TaskMetrics.namesMap
  @transient private[this] lazy val accumsBase = Array(
    _executorDeserializeTime,
    _executorRunTime,
    _resultSize,
    _jvmGCTime,
    _resultSerializationTime,
    _memoryBytesSpilled,
    _diskBytesSpilled,
    _peakExecutionMemory,
    _updatedBlockStatuses,
    shuffleReadMetrics._remoteBlocksFetched,
    shuffleReadMetrics._localBlocksFetched,
    shuffleReadMetrics._remoteBytesRead,
    shuffleReadMetrics._localBytesRead,
    shuffleReadMetrics._fetchWaitTime,
    shuffleReadMetrics._recordsRead,
    shuffleWriteMetrics._bytesWritten,
    shuffleWriteMetrics._recordsWritten,
    shuffleWriteMetrics._writeTime,
    inputMetrics._bytesRead,
    inputMetrics._recordsRead,
    outputMetrics._bytesWritten,
    outputMetrics._recordsWritten
  )
  @transient private[spark] lazy val accums =
    if (testAccum.isEmpty) accumsBase else accumsBase :+ testAccum.get

  @transient private[spark] lazy val internalAccums: Seq[AccumulatorV2[_, _]] =
    accums.toSeq

  /* ========================== *
   |        OTHER THINGS        |
   * ========================== */

  private[spark] def register(sc: SparkContext): Unit = {
    val names = this.names
    val accums = this.accums
    for (i <- names.indices) {
      val name = names(i)
      val acc = accums(i)
      acc.register(sc, name = Some(name), countFailedValues = true)
    }
  }

  /**
   * External accumulators registered with this task.
   */
  @transient private[spark] lazy val externalAccums = new ArrayBuffer[AccumulatorV2[_, _]]

  private[spark] def registerAccumulator(a: AccumulatorV2[_, _]): Unit = {
    externalAccums += a
  }

  private[spark] def accumulators(): Seq[AccumulatorV2[_, _]] = internalAccums ++ externalAccums

  /**
   * Looks for a registered accumulator by accumulator name.
   */
  private[spark] def lookForAccumulatorByName(name: String): Option[AccumulatorV2[_, _]] = {
    accumulators.find { acc =>
      acc.name.isDefined && acc.name.get == name
    }
  }
}


private[spark] object TaskMetrics extends Logging {
  import InternalAccumulator._

  private[this] val namesBase = Array(
    EXECUTOR_DESERIALIZE_TIME,
    EXECUTOR_RUN_TIME,
    RESULT_SIZE,
    JVM_GC_TIME,
    RESULT_SERIALIZATION_TIME,
    MEMORY_BYTES_SPILLED,
    DISK_BYTES_SPILLED,
    PEAK_EXECUTION_MEMORY,
    UPDATED_BLOCK_STATUSES,
    shuffleRead.REMOTE_BLOCKS_FETCHED,
    shuffleRead.LOCAL_BLOCKS_FETCHED,
    shuffleRead.REMOTE_BYTES_READ,
    shuffleRead.LOCAL_BYTES_READ,
    shuffleRead.FETCH_WAIT_TIME,
    shuffleRead.RECORDS_READ,
    shuffleWrite.BYTES_WRITTEN,
    shuffleWrite.RECORDS_WRITTEN,
    shuffleWrite.WRITE_TIME,
    input.BYTES_READ,
    input.RECORDS_READ,
    output.BYTES_WRITTEN,
    output.RECORDS_WRITTEN
  )

  private val sparkTesting = sys.props.contains("spark.testing")

  private val names = if (sparkTesting) namesBase :+ TEST_ACCUM else namesBase
  private val namesMap = names.zipWithIndex.toMap

  /**
   * Create an empty task metrics that doesn't register its accumulators.
   */
  def empty: TaskMetrics = {
    val tm = new TaskMetrics
    val names = tm.names
    val accums = tm.accums
    for (i <- names.indices) {
      val name = names(i)
      val acc = accums(i)
      acc.metadata = AccumulatorMetadata(AccumulatorContext.newId(), Some(name), true)
    }
    tm
  }

  def registered: TaskMetrics = {
    val tm = empty
    tm.internalAccums.foreach(AccumulatorContext.register)
    tm
  }

  /**
   * Construct a [[TaskMetrics]] object from a list of [[AccumulableInfo]], called on driver only.
   * The returned [[TaskMetrics]] is only used to get some internal metrics, we don't need to take
   * care of external accumulator info passed in.
   */
  def fromAccumulatorInfos(infos: Seq[AccumulableInfo]): TaskMetrics = {
    val tm = new TaskMetrics
    val tmNamesMap = tm.namesMap
    val tmAccums = tm.accums
    infos.filter(info => info.name.isDefined && info.update.isDefined).foreach { info =>
      val name = info.name.get
      val value = info.update.get
      if (name == UPDATED_BLOCK_STATUSES) {
        tm.setUpdatedBlockStatuses(value.asInstanceOf[java.util.List[(BlockId, BlockStatus)]])
      } else {
        tmNamesMap.get(name).foreach(
          tmAccums(_).asInstanceOf[LongAccumulator].setValue(value.asInstanceOf[Long])
        )
      }
    }
    tm
  }

  /**
   * Construct a [[TaskMetrics]] object from a list of accumulator updates, called on driver only.
   */
  def fromAccumulators(accums: Seq[AccumulatorV2[_, _]]): TaskMetrics = {
    val tm = new TaskMetrics
    val tmNamesMap = tm.namesMap
    val tmAccums = tm.accums
    val (internalAccums, externalAccums) =
      accums.partition(a => a.name.isDefined && tmNamesMap.contains(a.name.get))

    internalAccums.foreach { acc =>
      val tmAcc = tmAccums(tmNamesMap(acc.name.get)).asInstanceOf[AccumulatorV2[Any, Any]]
      tmAcc.metadata = acc.metadata
      tmAcc.merge(acc.asInstanceOf[AccumulatorV2[Any, Any]])
    }

    tm.externalAccums ++= externalAccums
    tm
  }
}


private[spark] class BlockStatusesAccumulator
  extends AccumulatorV2[(BlockId, BlockStatus), java.util.List[(BlockId, BlockStatus)]] {
  private val _seq = Collections.synchronizedList(new ArrayList[(BlockId, BlockStatus)]())

  override def isZero(): Boolean = _seq.isEmpty

  override def copyAndReset(): BlockStatusesAccumulator = new BlockStatusesAccumulator

  override def copy(): BlockStatusesAccumulator = {
    val newAcc = new BlockStatusesAccumulator
    newAcc._seq.addAll(_seq)
    newAcc
  }

  override def reset(): Unit = _seq.clear()

  override def add(v: (BlockId, BlockStatus)): Unit = _seq.add(v)

  override def merge(
    other: AccumulatorV2[(BlockId, BlockStatus), java.util.List[(BlockId, BlockStatus)]]): Unit = {
    other match {
      case o: BlockStatusesAccumulator => _seq.addAll(o.value)
      case _ => throw new UnsupportedOperationException(
        s"Cannot merge ${this.getClass.getName} with ${other.getClass.getName}")
    }
  }

  override def value: java.util.List[(BlockId, BlockStatus)] = _seq

  def setValue(newValue: java.util.List[(BlockId, BlockStatus)]): Unit = {
    _seq.clear()
    _seq.addAll(newValue)
  }
}<|MERGE_RESOLUTION|>--- conflicted
+++ resolved
@@ -17,20 +17,19 @@
 
 package org.apache.spark.executor
 
-<<<<<<< HEAD
+import java.util.{ArrayList, Collections}
+
+import scala.collection.JavaConverters._
 import scala.collection.mutable.ArrayBuffer
-=======
-import java.util.{ArrayList, Collections}
->>>>>>> 2bfc0d31
-
-import scala.collection.JavaConverters._
-import scala.collection.mutable.{ArrayBuffer, LinkedHashMap}
+
+import com.esotericsoftware.kryo.io.{Input, Output}
+import com.esotericsoftware.kryo.{Kryo, KryoSerializable}
 
 import org.apache.spark._
 import org.apache.spark.annotation.DeveloperApi
 import org.apache.spark.internal.Logging
 import org.apache.spark.scheduler.AccumulableInfo
-import org.apache.spark.storage.{BlockId, BlockStatus}
+import org.apache.spark.storage.{BlockId, BlockStatus, StorageLevel}
 import org.apache.spark.util.{AccumulatorContext, AccumulatorMetadata, AccumulatorV2, LongAccumulator}
 
 
@@ -48,7 +47,7 @@
  * be sent to the driver.
  */
 @DeveloperApi
-class TaskMetrics private[spark] () extends Serializable {
+class TaskMetrics private[spark] () extends Serializable with KryoSerializable {
   // Each metric is internally represented as an accumulator
   private val _executorDeserializeTime = new LongAccumulator
   private val _executorRunTime = new LongAccumulator
@@ -254,6 +253,38 @@
       acc.name.isDefined && acc.name.get == name
     }
   }
+
+  override def write(kryo: Kryo, output: Output): Unit = {
+    _executorDeserializeTime.write(kryo, output)
+    _executorRunTime.write(kryo, output)
+    _resultSize.write(kryo, output)
+    _jvmGCTime.write(kryo, output)
+    _resultSerializationTime.write(kryo, output)
+    _memoryBytesSpilled.write(kryo, output)
+    _diskBytesSpilled.write(kryo, output)
+    _peakExecutionMemory.write(kryo, output)
+    _updatedBlockStatuses.write(kryo, output)
+    inputMetrics.write(kryo, output)
+    outputMetrics.write(kryo, output)
+    shuffleReadMetrics.write(kryo, output)
+    shuffleWriteMetrics.write(kryo, output)
+  }
+
+  override def read(kryo: Kryo, input: Input): Unit = {
+    _executorDeserializeTime.read(kryo, input)
+    _executorRunTime.read(kryo, input)
+    _resultSize.read(kryo, input)
+    _jvmGCTime.read(kryo, input)
+    _resultSerializationTime.read(kryo, input)
+    _memoryBytesSpilled.read(kryo, input)
+    _diskBytesSpilled.read(kryo, input)
+    _peakExecutionMemory.read(kryo, input)
+    _updatedBlockStatuses.read(kryo, input)
+    inputMetrics.read(kryo, input)
+    outputMetrics.read(kryo, input)
+    shuffleReadMetrics.read(kryo, input)
+    shuffleWriteMetrics.read(kryo, input)
+  }
 }
 
 
@@ -357,7 +388,8 @@
 
 
 private[spark] class BlockStatusesAccumulator
-  extends AccumulatorV2[(BlockId, BlockStatus), java.util.List[(BlockId, BlockStatus)]] {
+  extends AccumulatorV2[(BlockId, BlockStatus), java.util.List[(BlockId, BlockStatus)]]
+  with KryoSerializable {
   private val _seq = Collections.synchronizedList(new ArrayList[(BlockId, BlockStatus)]())
 
   override def isZero(): Boolean = _seq.isEmpty
@@ -389,4 +421,39 @@
     _seq.clear()
     _seq.addAll(newValue)
   }
+
+  override def write(kryo: Kryo, output: Output): Unit = {
+    val instance = writeKryoBase(kryo, output)
+    val len = instance._seq.size()
+    output.writeVarInt(len, true)
+    var index = 0
+    while (index < len) {
+      val (id, status) = instance._seq.get(index)
+      kryo.writeClassAndObject(output, id)
+      output.writeLong(status.memSize)
+      output.writeLong(status.diskSize)
+      val storageLevel = status.storageLevel
+      output.writeByte(storageLevel.toInt)
+      output.writeByte(storageLevel.replication)
+      index += 1
+    }
+  }
+
+  override def read(kryo: Kryo, input: Input): Unit = {
+    readKryoBase(kryo, input)
+    if (_seq.size() > 0) _seq.clear()
+    var len = input.readVarInt(true)
+    while (len > 0) {
+      val id = kryo.readClassAndObject(input).asInstanceOf[BlockId]
+      val memSize = input.readLong()
+      val diskSize = input.readLong()
+      val levelFlags = input.readByte()
+      val replication = input.readByte()
+      val status = BlockStatus(StorageLevel(levelFlags, replication),
+        memSize, diskSize)
+      _seq.add(id -> status)
+
+      len -= 1
+    }
+  }
 }