--- conflicted
+++ resolved
@@ -18,10 +18,7 @@
 package org.apache.spark
 
 import java.lang.ref.{ReferenceQueue, WeakReference}
-<<<<<<< HEAD
-=======
 import java.util.Collections
->>>>>>> 267aca5b
 import java.util.concurrent.{ConcurrentHashMap, ConcurrentLinkedQueue, ScheduledExecutorService, TimeUnit}
 
 import scala.collection.JavaConverters._
@@ -62,17 +59,12 @@
  */
 private[spark] class ContextCleaner(sc: SparkContext) extends Logging {
 
-<<<<<<< HEAD
-  private val referenceBuffer =
-    new ConcurrentHashMap[CleanupTaskWeakReference, java.lang.Boolean]()
-=======
   /**
    * A buffer to ensure that `CleanupTaskWeakReference`s are not garbage collected as long as they
    * have not been handled by the reference queue.
    */
   private val referenceBuffer =
     Collections.newSetFromMap[CleanupTaskWeakReference](new ConcurrentHashMap)
->>>>>>> 267aca5b
 
   private val referenceQueue = new ReferenceQueue[AnyRef]
 
@@ -179,8 +171,7 @@
 
   /** Register an object for cleanup. */
   private def registerForCleanup(objectForCleanup: AnyRef, task: CleanupTask): Unit = {
-    referenceBuffer.put(new CleanupTaskWeakReference(task, objectForCleanup,
-      referenceQueue), java.lang.Boolean.TRUE)
+    referenceBuffer.add(new CleanupTaskWeakReference(task, objectForCleanup, referenceQueue))
   }
 
   /** Keep cleaning RDD, shuffle, and broadcast state. */
